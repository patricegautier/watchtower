--- conflicted
+++ resolved
@@ -10,14 +10,6 @@
 	log "github.com/sirupsen/logrus"
 )
 
-<<<<<<< HEAD
-// CreateUndirectedLinks creates a map of undirected links
-// Key: Name of a container
-// Value: List of containers that are linked to the container
-// i.e if Container A depends on B, undirectedNodes['A'] will initially contain B.
-// This function adds 'A' into undirectedNodes['B'] to make the link undirected.
-func CreateUndirectedLinks(containers []container.Container) map[string][]string {
-=======
 // Update looks at the running Docker containers to see if any of the images
 // used to start those containers have been updated. If a change is detected in
 // any of the images, the associated containers are stopped and restarted with
@@ -26,27 +18,10 @@
 	log.Debug("Checking containers for updated images")
 	metric := &metrics2.Metric{}
 	staleCount := 0
->>>>>>> cc3ff5a5
-
-	undirectedNodes := make(map[string][]string)
-	for i:= 0; i < len(containers); i++ {
-		undirectedNodes[containers[i].Name()] = containers[i].Links()
-	}
-
-	for i:= 0; i< len(containers); i++ {
-		for j:=0; j < len(containers[i].Links()); j++ {
-			undirectedNodes[containers[i].Links()[j]] = append(undirectedNodes[containers[i].Links()[j]], containers[i].Name())
-		}
-	}
-
-	return undirectedNodes;
-}
-
-// PrepareContainerList prepares a dependency sorted list of list of containers
-// Each list inside the outer list contains containers that are related by links
-// This method checks for staleness, checks dependencies, sorts the containers and returns the final
-// [][]container.Container
-func PrepareContainerList(client container.Client, params types.UpdateParams) ([]container.Container, error) {
+
+	if params.LifecycleHooks {
+		lifecycle.ExecutePreChecks(client, params)
+	}
 
 	containers, err := client.ListContainers(params.Filter)
 	if err != nil {
@@ -85,40 +60,13 @@
 		}
 	}
 
-<<<<<<< HEAD
-	checkDependencies(containers)
-
-	return containers, nil
-}
-
-// Update looks at the running Docker containers to see if any of the images
-// used to start those containers have been updated. If a change is detected in
-// any of the images, the associated containers are stopped and restarted with
-// the new image.
-func Update(client container.Client, params types.UpdateParams) error {
-	log.Debug("Checking containers for updated images")
-
-	if params.LifecycleHooks {
-		lifecycle.ExecutePreChecks(client, params)
-	}
-
-	containers, err := PrepareContainerList(client, params)
-=======
 	containers, err = sorter.SortByDependencies(containers)
 
 	metric.Scanned = len(containers)
->>>>>>> cc3ff5a5
 	if err != nil {
 		return nil, err
 	}
 
-<<<<<<< HEAD
-	containersToUpdate := []container.Container{}
-	if !params.MonitorOnly {
-		for i := 0; i < len(containers); i++ {
-			if !containers[i].IsMonitorOnly() {
-				containersToUpdate = append(containersToUpdate, containers[i])
-=======
 	checkDependencies(containers)
 
 	var containersToUpdate []container.Container
@@ -126,56 +74,23 @@
 		for _, c := range containers {
 			if !c.IsMonitorOnly() {
 				containersToUpdate = append(containersToUpdate, c)
->>>>>>> cc3ff5a5
-			}
-		}
-	}
-
-	//shared map for independent and linked update
-	imageIDs := make(map[string]bool)
+			}
+		}
+	}
 
 	if params.RollingRestart {
 		metric.Failed += performRollingRestart(containersToUpdate, client, params)
 	} else {
-<<<<<<< HEAD
-		var dependencySortedGraphs [][]container.Container
-
-		undirectedNodes := CreateUndirectedLinks(containersToUpdate)
-		dependencySortedGraphs, err := sorter.SortByDependencies(containersToUpdate,undirectedNodes)
-
-		if err != nil {
-			return err
-		}
-
-		//Use ordered start and stop for each independent set of containers
-		for _, dependencyGraph:= range dependencySortedGraphs {
-			stopContainersInReversedOrder(dependencyGraph, client, params)
-			restartContainersInSortedOrder(dependencyGraph, client, params, imageIDs)
-		}
-
-		//clean up after containers updated
-		if params.Cleanup {
-			cleanupImages(client,imageIDs)
-		}
-	}
+		metric.Failed += stopContainersInReversedOrder(containersToUpdate, client, params)
+		metric.Failed += restartContainersInSortedOrder(containersToUpdate, client, params)
+	}
+
+	metric.Updated = staleCount - (metric.Failed - staleCheckFailed)
 
 	if params.LifecycleHooks {
 		lifecycle.ExecutePostChecks(client, params)
 	}
-
-	return nil
-=======
-		metric.Failed += stopContainersInReversedOrder(containersToUpdate, client, params)
-		metric.Failed += restartContainersInSortedOrder(containersToUpdate, client, params)
-	}
-
-	metric.Updated = staleCount - (metric.Failed - staleCheckFailed)
-
-	if params.LifecycleHooks {
-		lifecycle.ExecutePostChecks(client, params)
-	}
 	return metric, nil
->>>>>>> cc3ff5a5
 }
 
 func performRollingRestart(containers []container.Container, client container.Client, params types.UpdateParams) int {
@@ -234,15 +149,6 @@
 	return nil
 }
 
-<<<<<<< HEAD
-func restartContainersInSortedOrder(containers []container.Container, client container.Client, params types.UpdateParams, imageIDs map[string]bool) {
-	for _, container := range containers {
-		if !container.Stale {
-			continue
-		}
-		restartStaleContainer(container, client, params)
-		imageIDs[container.ImageID()] = true
-=======
 func restartContainersInSortedOrder(containers []container.Container, client container.Client, params types.UpdateParams) int {
 	imageIDs := make(map[string]bool)
 
@@ -260,7 +166,6 @@
 
 	if params.Cleanup {
 		cleanupImages(client, imageIDs)
->>>>>>> cc3ff5a5
 	}
 
 	return failed
